module github.com/pzaino/thecrowler

go 1.23.10

require (
	github.com/PuerkitoBio/goquery v1.10.3
	github.com/aws/aws-sdk-go v1.55.7
	github.com/lib/pq v1.10.9
	gopkg.in/yaml.v2 v2.4.0
)

require (
	github.com/abadojack/whatlanggo v1.0.1
	github.com/likexian/whois v1.15.6
	github.com/oschwald/maxminddb-golang v1.13.1
	github.com/qri-io/jsonschema v0.2.1
	github.com/robertkrimen/otto v0.5.1
)

require (
	github.com/Ullaakut/nmap/v3 v3.0.6
	github.com/evanw/esbuild v0.25.5
	github.com/jmoiron/sqlx v1.4.0
	github.com/spaolacci/murmur3 v1.1.0
	golang.org/x/crypto v0.40.0
)

require golang.org/x/sync v0.16.0 // indirect

require (
	github.com/antchfx/xpath v1.3.3 // indirect
	github.com/beorn7/perks v1.0.1 // indirect
	github.com/cespare/xxhash/v2 v2.3.0 // indirect
	github.com/davecgh/go-spew v1.1.1 // indirect
	github.com/golang/groupcache v0.0.0-20241129210726-2c02b8208cf8 // indirect
	github.com/golang/protobuf v1.5.4 // indirect
	github.com/golang/snappy v0.0.4 // indirect
	github.com/gorilla/websocket v1.5.3 // indirect
	github.com/klauspost/compress v1.18.0 // indirect
	github.com/kr/text v0.2.0 // indirect
	github.com/mediabuyerbot/go-crx3 v1.3.1 // indirect
	github.com/montanaflynn/stats v0.7.1 // indirect
	github.com/munnerz/goautoneg v0.0.0-20191010083416-a7dc8b61c822 // indirect
	github.com/pmezard/go-difflib v1.0.0 // indirect
	github.com/prometheus/client_model v0.6.1 // indirect
	github.com/prometheus/common v0.62.0 // indirect
	github.com/prometheus/procfs v0.15.1 // indirect
	github.com/qri-io/jsonpointer v0.1.1 // indirect
	github.com/xdg-go/pbkdf2 v1.0.0 // indirect
	github.com/xdg-go/scram v1.1.2 // indirect
	github.com/xdg-go/stringprep v1.0.4 // indirect
	github.com/youmark/pkcs8 v0.0.0-20240726163527-a2c0da244d78 // indirect
	google.golang.org/protobuf v1.36.5 // indirect
	gopkg.in/sourcemap.v1 v1.0.5 // indirect
	gopkg.in/yaml.v3 v3.0.1 // indirect
)

require (
	github.com/Knetic/govaluate v3.0.0+incompatible
	github.com/antchfx/htmlquery v1.3.4
	github.com/clbanning/mxj/v2 v2.7.0
	github.com/go-auxiliaries/selenium v0.9.10
	github.com/google/uuid v1.6.0
	github.com/mafredri/cdp v0.35.0
	github.com/neo4j/neo4j-go-driver/v5 v5.28.1
	github.com/prometheus/client_golang v1.22.0
	github.com/stretchr/testify v1.10.0
	go.mongodb.org/mongo-driver v1.17.4
	golang.org/x/time v0.12.0
)

require (
	github.com/google/go-cmp v0.7.0
	golang.org/x/sys v0.34.0 // indirect
)

require (
	github.com/andybalholm/cascadia v1.3.3 // indirect
	github.com/blang/semver v3.5.1+incompatible // indirect
	github.com/jmespath/go-jmespath v0.4.0 // indirect
<<<<<<< HEAD
	golang.org/x/net v0.41.0
=======
	golang.org/x/net v0.42.0
>>>>>>> 51712ecb
	golang.org/x/text v0.27.0 // indirect
)<|MERGE_RESOLUTION|>--- conflicted
+++ resolved
@@ -78,10 +78,6 @@
 	github.com/andybalholm/cascadia v1.3.3 // indirect
 	github.com/blang/semver v3.5.1+incompatible // indirect
 	github.com/jmespath/go-jmespath v0.4.0 // indirect
-<<<<<<< HEAD
-	golang.org/x/net v0.41.0
-=======
 	golang.org/x/net v0.42.0
->>>>>>> 51712ecb
 	golang.org/x/text v0.27.0 // indirect
 )